--- conflicted
+++ resolved
@@ -160,14 +160,6 @@
             None => vec![SampleFormat::Uint],
         };
 
-<<<<<<< HEAD
-        let bits_per_sample = match samples {
-            1..=255 => tag_reader
-                .find_tag_uint_vec(Tag::BitsPerSample)?
-                .unwrap_or_else(|| vec![1]),
-            _ => return Err(TiffUnsupportedError::UnsupportedSampleDepth(samples).into()),
-        };
-=======
         let bits_per_sample: Vec<u8> = tag_reader
             .find_tag_uint_vec(Tag::BitsPerSample)?
             .unwrap_or_else(|| vec![1]);
@@ -184,7 +176,6 @@
         if bits_per_sample.iter().any(|&b| b != bits_per_sample[0]) {
             return Err(TiffUnsupportedError::InconsistentBitsPerSample(bits_per_sample).into());
         }
->>>>>>> 895c70a1
 
         let predictor = tag_reader
             .find_tag(Tag::Predictor)?
@@ -357,11 +348,7 @@
                 )),
             },
             PhotometricInterpretation::BlackIsZero | PhotometricInterpretation::WhiteIsZero
-<<<<<<< HEAD
-                if self.bits_per_sample.len() <= 64 =>
-=======
-                if self.samples == 1 =>
->>>>>>> 895c70a1
+                if self.samples <= 64 =>
             {
                 Ok(ColorType::Gray(self.bits_per_sample))
             }
